// Copyright 2021 Google LLC
//
// Licensed under the Apache License, Version 2.0 (the "License");
// you may not use this file except in compliance with the License.
// You may obtain a copy of the License at
//
//      http://www.apache.org/licenses/LICENSE-2.0
//
// Unless required by applicable law or agreed to in writing, software
// distributed under the License is distributed on an "AS IS" BASIS,
// WITHOUT WARRANTIES OR CONDITIONS OF ANY KIND, either express or implied.
// See the License for the specific language governing permissions and
// limitations under the License.

#[cfg(test)]
use fixed_bigint::FixedUInt as Bn;

#[test]
fn test_bitcount() {
    fn test_8_bit<
        INT: num_traits::PrimInt<FromStrRadixErr = core::num::ParseIntError>
            + core::fmt::Debug
            + From<u8>,
    >() {
        assert_eq!(Into::<INT>::into(0b0).count_ones(), 0);
        assert_eq!(Into::<INT>::into(0b010).count_ones(), 1);
        assert_eq!(Into::<INT>::into(0b110).count_ones(), 2);
        assert_eq!(Into::<INT>::into(0xFF).count_ones(), 8);

        assert_eq!(Into::<INT>::into(0b0).count_zeros(), 8);
        assert_eq!(Into::<INT>::into(0b010).count_zeros(), 7);
        assert_eq!(Into::<INT>::into(0b110).count_zeros(), 6);
        assert_eq!(Into::<INT>::into(0xFF).count_zeros(), 0);
    }
    test_8_bit::<u8>();
    test_8_bit::<Bn<u8, 1>>();

    fn test_16_bit<
        INT: num_traits::PrimInt<FromStrRadixErr = core::num::ParseIntError>
            + core::fmt::Debug
            + From<u16>,
    >() {
        assert_eq!(Into::<INT>::into(0b0).count_ones(), 0);
        assert_eq!(Into::<INT>::into(0b010).count_ones(), 1);
        assert_eq!(Into::<INT>::into(0b110).count_ones(), 2);
        assert_eq!(Into::<INT>::into(0xFFFF).count_ones(), 16);

        assert_eq!(Into::<INT>::into(0b0).count_zeros(), 16);
        assert_eq!(Into::<INT>::into(0b010).count_zeros(), 15);
        assert_eq!(Into::<INT>::into(0b110).count_zeros(), 14);
        assert_eq!(Into::<INT>::into(0xFFFF).count_zeros(), 0);
    }

    test_16_bit::<u16>();
    test_16_bit::<Bn<u8, 2>>();
    test_16_bit::<Bn<u16, 1>>();

    fn test_32_bit<
        INT: num_traits::PrimInt<FromStrRadixErr = core::num::ParseIntError>
            + core::fmt::Debug
            + From<u32>,
    >() {
        assert_eq!(Into::<INT>::into(0b0).count_ones(), 0);
        assert_eq!(Into::<INT>::into(0b110).count_ones(), 2);
        assert_eq!(Into::<INT>::into(0xFFFFFFFF).count_ones(), 32);

        assert_eq!(Into::<INT>::into(0b0).count_zeros(), 32);
        assert_eq!(Into::<INT>::into(0b110000).count_zeros(), 30);
        assert_eq!(Into::<INT>::into(0xFFFFFFFF).count_zeros(), 0);
    }
    test_32_bit::<u32>();
    test_32_bit::<Bn<u8, 4>>();
    test_32_bit::<Bn<u16, 2>>();
    test_32_bit::<Bn<u32, 1>>();
}

#[test]
fn test_leading_trailing_bits() {
    fn test_8_bit<
        INT: num_traits::PrimInt<FromStrRadixErr = core::num::ParseIntError>
            + core::fmt::Debug
            + From<u8>,
    >() {
        assert_eq!(Into::<INT>::into(0b0).leading_zeros(), 8);
        assert_eq!(Into::<INT>::into(0b1).leading_zeros(), 7);
        assert_eq!(Into::<INT>::into(0x80).leading_zeros(), 0);
        assert_eq!(Into::<INT>::into(0xFF).leading_zeros(), 0);

        assert_eq!(Into::<INT>::into(0b0).trailing_zeros(), 8);
        assert_eq!(Into::<INT>::into(0x80).trailing_zeros(), 7);
        assert_eq!(Into::<INT>::into(0b1).trailing_zeros(), 0);
    }
    test_8_bit::<u8>();
    test_8_bit::<Bn<u8, 1>>();

    fn test_16_bit<
        INT: num_traits::PrimInt<FromStrRadixErr = core::num::ParseIntError>
            + core::fmt::Debug
            + From<u16>,
    >() {
        assert_eq!(Into::<INT>::into(0b0).leading_zeros(), 16);
        assert_eq!(Into::<INT>::into(0b1).leading_zeros(), 15);
        assert_eq!(Into::<INT>::into(0x8000).leading_zeros(), 0);
        assert_eq!(Into::<INT>::into(0xFFFF).leading_zeros(), 0);

        assert_eq!(Into::<INT>::into(0b0).trailing_zeros(), 16);
        assert_eq!(Into::<INT>::into(0x8000).trailing_zeros(), 15);
        assert_eq!(Into::<INT>::into(0b1).trailing_zeros(), 0);
    }
    test_16_bit::<u16>();
    test_16_bit::<Bn<u8, 2>>();
    test_16_bit::<Bn<u16, 1>>();

    fn test_32_bit<
        INT: num_traits::PrimInt<FromStrRadixErr = core::num::ParseIntError>
            + core::fmt::Debug
            + From<u32>,
    >() {
        assert_eq!(Into::<INT>::into(0b0).leading_zeros(), 32);
        assert_eq!(Into::<INT>::into(0b1).leading_zeros(), 31);
        assert_eq!(Into::<INT>::into(0x80000000).leading_zeros(), 0);
        assert_eq!(Into::<INT>::into(0xFFFFFFFF).leading_zeros(), 0);

        assert_eq!(Into::<INT>::into(0b0).trailing_zeros(), 32);
        assert_eq!(Into::<INT>::into(0x80000000).trailing_zeros(), 31);
        assert_eq!(Into::<INT>::into(0b1).trailing_zeros(), 0);
    }
    test_32_bit::<u32>();
    test_32_bit::<Bn<u8, 4>>();
    test_32_bit::<Bn<u16, 2>>();
    test_32_bit::<Bn<u32, 1>>();
}

#[test]
fn test_swap_bytes() {
    fn test_8_bit<
        INT: num_traits::PrimInt<FromStrRadixErr = core::num::ParseIntError>
            + core::fmt::Debug
            + From<u8>,
    >() {
        let tests = [(0x01, 0x01)];

        for (a, res) in &tests {
            let b_a = Into::<INT>::into(*a);

            let b_res = b_a.swap_bytes();
            assert_eq!(b_res.to_u64().unwrap(), *res);
        }
    }

    test_8_bit::<u8>();
    test_8_bit::<Bn<u8, 1>>();

    // 16 bit
    fn test_16_bit<
        INT: num_traits::PrimInt<FromStrRadixErr = core::num::ParseIntError>
            + core::fmt::Debug
            + From<u16>,
    >() {
        let tests = [(0x0102, 0x0201)];

        for (a, res) in &tests {
            let b_a = Into::<INT>::into(*a);

            let b_res = b_a.swap_bytes();
            assert_eq!(b_res.to_u64().unwrap(), *res);
        }
    }

    test_16_bit::<u16>();
    test_16_bit::<Bn<u8, 2>>();
    test_16_bit::<Bn<u16, 1>>();

    //32 bit
    fn test_32_bit<
        INT: num_traits::PrimInt<FromStrRadixErr = core::num::ParseIntError>
            + core::fmt::Debug
            + From<u32>,
    >() {
        let tests = [(0x01020304, 0x04030201)];

        for (a, res) in &tests {
            let b_a = Into::<INT>::into(*a);

            let b_res = b_a.swap_bytes();
            assert_eq!(b_res.to_u64().unwrap(), *res);
        }
    }

    test_32_bit::<u32>();
    test_32_bit::<Bn<u8, 4>>();
    test_32_bit::<Bn<u16, 2>>();
    test_32_bit::<Bn<u32, 1>>();
<<<<<<< HEAD
}

#[test]
fn test_to_be() {
    fn test_8_bit<
        INT: num_traits::PrimInt<FromStrRadixErr = core::num::ParseIntError>
            + core::fmt::Debug
            + From<u8>,
    >() {
        let tests = [(0x01, 0x01)];

        for (a, res) in &tests {
            let b_a = Into::<INT>::into(*a);

            let b_res = b_a.to_be();
            assert_eq!(b_res.to_u64().unwrap(), *res);
        }
    }

    test_8_bit::<u8>();
    test_8_bit::<Bn<u8, 1>>();

    // 16 bit
    fn test_16_bit<
        INT: num_traits::PrimInt<FromStrRadixErr = core::num::ParseIntError>
            + core::fmt::Debug
            + From<u16>,
    >() {
        let tests = [(0x0102, 0x0201)];

        for (a, res) in &tests {
            let b_a = Into::<INT>::into(*a);

            let b_res = b_a.to_be();
            assert_eq!(b_res.to_u64().unwrap(), *res);
        }
    }

    test_16_bit::<u16>();
    test_16_bit::<Bn<u8, 2>>();
    test_16_bit::<Bn<u16, 1>>();

    //32 bit
    fn test_32_bit<
        INT: num_traits::PrimInt<FromStrRadixErr = core::num::ParseIntError>
            + core::fmt::Debug
            + From<u32>,
    >() {
        let tests = [(0x01020304, 0x04030201)];

        for (a, res) in &tests {
            let b_a = Into::<INT>::into(*a);

            let b_res = b_a.to_be();
            assert_eq!(b_res.to_u64().unwrap(), *res);
        }
    }

    test_32_bit::<u32>();
    test_32_bit::<Bn<u8, 4>>();
    test_32_bit::<Bn<u16, 2>>();
    test_32_bit::<Bn<u32, 1>>();
}

#[test]
fn test_to_le() {
    fn test_8_bit<
        INT: num_traits::PrimInt<FromStrRadixErr = core::num::ParseIntError>
            + core::fmt::Debug
            + From<u8>,
    >() {
        let tests = [(0x01, 0x01)];

        for (a, res) in &tests {
            let b_a = Into::<INT>::into(*a);

            let b_res = b_a.to_le();
            assert_eq!(b_res.to_u64().unwrap(), *res);
        }
    }

    test_8_bit::<u8>();
    test_8_bit::<Bn<u8, 1>>();

    // 16 bit
    fn test_16_bit<
        INT: num_traits::PrimInt<FromStrRadixErr = core::num::ParseIntError>
            + core::fmt::Debug
            + From<u16>,
    >() {
        let tests = [(0x0102, 0x0102)];

        for (a, res) in &tests {
            let b_a = Into::<INT>::into(*a);

            let b_res = b_a.to_le();
            assert_eq!(b_res.to_u64().unwrap(), *res);
        }
    }

    test_16_bit::<u16>();
    test_16_bit::<Bn<u8, 2>>();
    test_16_bit::<Bn<u16, 1>>();

    //32 bit
    fn test_32_bit<
        INT: num_traits::PrimInt<FromStrRadixErr = core::num::ParseIntError>
            + core::fmt::Debug
            + From<u32>,
    >() {
        let tests = [(0x01020304, 0x01020304)];

        for (a, res) in &tests {
            let b_a = Into::<INT>::into(*a);

            let b_res = b_a.to_le();
            assert_eq!(b_res.to_u64().unwrap(), *res);
        }
    }

    test_32_bit::<u32>();
    test_32_bit::<Bn<u8, 4>>();
    test_32_bit::<Bn<u16, 2>>();
    test_32_bit::<Bn<u32, 1>>();
=======
>>>>>>> 3e13f21b
}<|MERGE_RESOLUTION|>--- conflicted
+++ resolved
@@ -191,7 +191,6 @@
     test_32_bit::<Bn<u8, 4>>();
     test_32_bit::<Bn<u16, 2>>();
     test_32_bit::<Bn<u32, 1>>();
-<<<<<<< HEAD
 }
 
 #[test]
@@ -316,6 +315,4 @@
     test_32_bit::<Bn<u8, 4>>();
     test_32_bit::<Bn<u16, 2>>();
     test_32_bit::<Bn<u32, 1>>();
-=======
->>>>>>> 3e13f21b
-}+}
